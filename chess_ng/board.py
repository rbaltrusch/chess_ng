--- conflicted
+++ resolved
@@ -269,13 +269,8 @@
         self._pop(piece.position)
         piece.move_to(position, log=log)
         self[piece.position] = piece
-<<<<<<< HEAD
-        self.move_history.append((piece, position, capture))
+        self.move_history.append((piece, position, capture))  # type: ignore
         piece.update(self)
-=======
-        self.move_history.append((piece, position))
-        piece.update(self) #type: ignore
->>>>>>> 275b76c0
 
     def capture_at(self, position: Tuple[int, int], log: bool = True) -> Optional[int]:
         """Removes the piece at the passed position and marks it as captured"""
